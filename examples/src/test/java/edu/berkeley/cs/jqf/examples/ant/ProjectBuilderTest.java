--- conflicted
+++ resolved
@@ -93,8 +93,7 @@
 
     @Fuzz
     public void debugWithGenerator(@From(XmlDocumentGenerator.class)
-<<<<<<< HEAD
-                                       @Dictionary("dictionaries/ant-project.dict") Document dom) {
+                                       @Dictionary("/home/ubuntu/jqf/examples/src/test/resources/dictionaries/ant-project.dict") Document dom) {
         String xml = XMLDocumentUtils.documentToString(dom);
         String fileName = System.getProperty("xmlCorpusOut");
         try {
@@ -108,10 +107,6 @@
         catch (IOException e) {
             System.out.println("exception occoured" + e);
         }
-=======
-                                       @Dictionary("/home/ubuntu/jqf/examples/src/test/resources/dictionaries/ant-project.dict") Document dom) {
-        System.out.println(XMLDocumentUtils.documentToString(dom));
->>>>>>> 76f4ceff
         testWithGenerator(dom);
     }
 
